--- conflicted
+++ resolved
@@ -14,8 +14,7 @@
         }
     ],
     "require": {
-<<<<<<< HEAD
-        "php": ">=5.3.0",
+        "php": ">=5.3.1",
         "symfony/process": "2.1.*"
     },
     "require-dev": {
@@ -30,9 +29,6 @@
         "leafo/lessphp": "Assetic provides the integration with the lessphp LESS compiler",
         "leafo/scssphp": "Assetic provides the integration with the scssphp SCSS compiler",
         "ptachoire/cssembed": "Assetic provides the integration with phpcssembed to embed data uris"
-=======
-        "php": ">=5.3.1"
->>>>>>> ed9bf0fc
     },
     "autoload": {
         "psr-0": { "Assetic": "src/" }
