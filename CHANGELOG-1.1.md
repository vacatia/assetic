--- conflicted
+++ resolved
@@ -5,11 +5,8 @@
  * Added the UglifyCssFilter
  * Fixed the handling of directories in the GlobAsset. #256
  * Added Handlebars support
-<<<<<<< HEAD
  * Added Scssphp-compass support
-=======
  * Added the CacheBustingWorker
->>>>>>> 503bc9fa
 
 1.1.0-alpha1 (August 28, 2012)
 ------------------------------
