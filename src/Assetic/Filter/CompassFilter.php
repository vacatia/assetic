<?php

/*
 * This file is part of the Assetic package, an OpenSky project.
 *
 * (c) 2010-2011 OpenSky Project Inc
 *
 * For the full copyright and license information, please view the LICENSE
 * file that was distributed with this source code.
 */

namespace Assetic\Filter;

use Assetic\Exception\FilterException;
use Assetic\Asset\AssetInterface;
use Assetic\Filter\FilterInterface;
use Assetic\Util\ProcessBuilder;

/**
 * Loads Compass files.
 *
 * @author Maxime Thirouin <maxime.thirouin@gmail.com>
 */
class CompassFilter implements FilterInterface
{
    private $compassPath;
    private $scss;

    // sass options
    private $unixNewlines;
    private $debugInfo;
    private $cacheLocation;
    private $noCache;

    // compass options
    private $force;
    private $style;
    private $quiet;
    private $boring;
    private $noLineComments;
    private $imagesDir;
    private $javascriptsDir;

    // compass configuration file options
    private $plugins = array();
    private $loadPaths = array();
    private $httpPath;
    private $httpImagesPath;
    private $httpJavascriptsPath;

    public function __construct($compassPath = '/usr/bin/compass')
    {
        $this->compassPath = $compassPath;
        $this->cacheLocation = sys_get_temp_dir();

        if ('cli' !== php_sapi_name()) {
            $this->boring = true;
        }
    }

    public function setScss($scss)
    {
        $this->scss = $scss;
    }

    // sass options setters
    public function setUnixNewlines($unixNewlines)
    {
        $this->unixNewlines = $unixNewlines;
    }

    public function setDebugInfo($debugInfo)
    {
        $this->debugInfo = $debugInfo;
    }

    public function setCacheLocation($cacheLocation)
    {
        $this->cacheLocation = $cacheLocation;
    }

    public function setNoCache($noCache)
    {
        $this->noCache = $noCache;
    }

    // compass options setters
    public function setForce($force)
    {
        $this->force = $force;
    }

    public function setStyle($style)
    {
        $this->style = $style;
    }

    public function setQuiet($quiet)
    {
        $this->quiet = $quiet;
    }

    public function setBoring($boring)
    {
        $this->boring = $boring;
    }

    public function setNoLineComments($noLineComments)
    {
        $this->noLineComments = $noLineComments;
    }

    public function setImagesDir($imagesDir)
    {
        $this->imagesDir = $imagesDir;
    }

    public function setJavascriptsDir($javascriptsDir)
    {
        $this->javascriptsDir = $javascriptsDir;
    }

    // compass configuration file options setters
    public function setPlugins(array $plugins)
    {
        $this->plugins = $plugins;
    }

    public function addPlugin($plugin)
    {
        $this->plugins[] = $plugin;
    }

    public function addLoadPath($loadPath)
    {
        $this->loadPaths[] = $loadPath;
    }

    public function setHttpPath($httpPath)
    {
        $this->httpPath = $httpPath;
    }

    public function setHttpImagesPath($httpImagesPath)
    {
        $this->httpImagesPath = $httpImagesPath;
    }

    public function setHttpJavascriptsPath($httpJavascriptsPath)
    {
        $this->httpJavascriptsPath = $httpJavascriptsPath;
    }

    public function filterLoad(AssetInterface $asset)
    {
        $root = $asset->getSourceRoot();
        $path = $asset->getSourcePath();

        $loadPaths = $this->loadPaths;
        if ($root && $path) {
            $loadPaths[] = dirname($root.'/'.$path);
        }

        // compass does not seems to handle symlink, so we use realpath()
        $tempDir = realpath(sys_get_temp_dir());

        $pb = new ProcessBuilder(array(
            $this->compassPath,
            'compile',
            $tempDir,
        ));
        $pb->inheritEnvironmentVariables();

        if ($this->force) {
            $pb->add('--force');
        }

        if ($this->style) {
            $pb->add('--output-style')->add($this->style);
        }

        if ($this->quiet) {
            $pb->add('--quiet');
        }

        if ($this->boring) {
            $pb->add('--boring');
        }

        if ($this->noLineComments) {
            $pb->add('--no-line-comments');
        }

        // these two options are not passed into the config file
        // because like this, compass adapts this to be xxx_dir or xxx_path
        // whether it's an absolute path or not
        if ($this->imagesDir) {
            $pb->add('--images-dir')->add($this->imagesDir);
        }

        if ($this->javascriptsDir) {
            $pb->add('--javascripts-dir')->add($this->javascriptsDir);
        }

        // options in config file
        $optionsConfig = array();

        if (!empty($loadPaths)) {
            $optionsConfig['additional_import_paths'] = $loadPaths;
        }

        if ($this->unixNewlines) {
            $optionsConfig['sass_options']['unix_newlines'] = true;
        }

        if ($this->debugInfo) {
            $optionsConfig['sass_options']['debug_info'] = true;
        }

        if ($this->cacheLocation) {
            $optionsConfig['sass_options']['cache_location'] = $this->cacheLocation;
        }

        if ($this->noCache) {
            $optionsConfig['sass_options']['no_cache'] = true;
        }

        if ($this->httpPath) {
            $optionsConfig['http_path'] = $this->httpPath;
        }

        if ($this->httpImagesPath) {
            $optionsConfig['http_images_path'] = $this->httpImagesPath;
        }

        if ($this->httpJavascriptsPath) {
            $optionsConfig['http_javascripts_path'] = $this->httpJavascriptsPath;
        }

        // options in configuration file
        if (count($optionsConfig)) {
            $config = array();
            foreach ($this->plugins as $plugin) {
                $config[] = sprintf("require '%s'", addcslashes($plugin, '\\'));
            }
            foreach ($optionsConfig as $name => $value) {
                if (!is_array($value)) {
                    $config[] = sprintf('%s = "%s"', $name, addcslashes($value, '\\'));
                } elseif (!empty($value)) {
                    $config[] = sprintf('%s = %s', $name, $this->formatArrayToRuby($value));
                }
            }

            $configFile = tempnam($tempDir, 'assetic_compass');
            file_put_contents($configFile, implode("\n", $config)."\n");
            $pb->add('--config')->add($configFile);
        }

        $pb->add('--sass-dir')->add('')->add('--css-dir')->add('');

        // compass choose the type (sass or scss from the filename)
        if (null !== $this->scss) {
            $type = $this->scss ? 'scss' : 'sass';
        } elseif ($path) {
            // FIXME: what if the extension is something else?
            $type = pathinfo($path, PATHINFO_EXTENSION);
        } else {
            $type = 'scss';
        }

        $tempName = tempnam($tempDir, 'assetic_compass');
        unlink($tempName); // FIXME: don't use tempnam() here

        // input
        $pb->add($input = $tempName.'.'.$type);
        file_put_contents($input, $asset->getContent());

        // output
        $output = $tempName.'.css';

        // it's not really usefull but... https://github.com/chriseppstein/compass/issues/376
        $pb->setEnv('HOME', sys_get_temp_dir());

        $proc = $pb->getProcess();
        $code = $proc->run();

        if (0 < $code) {
            unlink($input);
            if (isset($configFile)) {
                unlink($configFile);
            }

<<<<<<< HEAD
            throw FilterException::fromProcess($proc)->setInput($asset->getContent());
=======
            throw new \RuntimeException($proc->getErrorOutput().'...'.$proc->getOutput());
>>>>>>> e9baebf5
        }

        $asset->setContent(file_get_contents($output));

        unlink($input);
        unlink($output);
        if (isset($configFile)) {
            unlink($configFile);
        }
    }

    public function filterDump(AssetInterface $asset)
    {
    }

    private function formatArrayToRuby($array)
    {
        $output = array();

        // does we have an associative array ?
        if (count(array_filter(array_keys($array), "is_numeric")) != count($array)) {
            foreach($array as $name => $value) {
                $output[] = sprintf('    :%s => "%s"', $name, addcslashes($value, '\\'));
            }
            $output = "{\n".implode(",\n", $output)."\n}";
        } else {
            foreach($array as $name => $value) {
                $output[] = sprintf('    "%s"', addcslashes($value, '\\'));
            }
            $output = "[\n".implode(",\n", $output)."\n]";
        }

        return $output;
    }
}<|MERGE_RESOLUTION|>--- conflicted
+++ resolved
@@ -290,11 +290,7 @@
                 unlink($configFile);
             }
 
-<<<<<<< HEAD
             throw FilterException::fromProcess($proc)->setInput($asset->getContent());
-=======
-            throw new \RuntimeException($proc->getErrorOutput().'...'.$proc->getOutput());
->>>>>>> e9baebf5
         }
 
         $asset->setContent(file_get_contents($output));
