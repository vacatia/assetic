--- conflicted
+++ resolved
@@ -35,11 +35,8 @@
     private $quiet;
     private $debugInfo;
     private $lineNumbers;
-<<<<<<< HEAD
-=======
     private $sourceMap;
     private $loadPaths = array();
->>>>>>> e53ece11
     private $cacheLocation;
     private $noCache;
     private $compass;
@@ -81,8 +78,6 @@
         $this->lineNumbers = $lineNumbers;
     }
 
-<<<<<<< HEAD
-=======
     public function setSourceMap($sourceMap)
     {
         $this->sourceMap = $sourceMap;
@@ -98,7 +93,6 @@
         $this->loadPaths[] = $loadPath;
     }
 
->>>>>>> e53ece11
     public function setCacheLocation($cacheLocation)
     {
         $this->cacheLocation = $cacheLocation;
