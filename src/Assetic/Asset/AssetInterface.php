<?php

/*
 * This file is part of the Assetic package, an OpenSky project.
 *
 * (c) 2010-2012 OpenSky Project Inc
 *
 * For the full copyright and license information, please view the LICENSE
 * file that was distributed with this source code.
 */

namespace Assetic\Asset;

use Assetic\Filter\FilterInterface;

/**
 * An asset has a mutable URL and content and can be loaded and dumped.
 *
 * @author Kris Wallsmith <kris.wallsmith@gmail.com>
 */
interface AssetInterface
{
    /**
     * Ensures the current asset includes the supplied filter.
     *
     * @param FilterInterface $filter A filter
     */
    public function ensureFilter(FilterInterface $filter);

    /**
     * Returns an array of filters currently applied.
     *
     * @return array An array of filters
     */
    public function getFilters();

    /**
     * Clears all filters from the current asset.
     */
    public function clearFilters();

    /**
     * Loads the asset into memory and applies load filters.
     *
     * You may provide an additional filter to apply during load.
     *
     * @param FilterInterface $additionalFilter An additional filter
     */
    public function load(FilterInterface $additionalFilter = null);

    /**
     * Applies dump filters and returns the asset as a string.
     *
     * You may provide an additional filter to apply during dump.
     *
     * Dumping an asset should not change its state.
     *
     * If the current asset has not been loaded yet, it should be
     * automatically loaded at this time.
     *
     * @param FilterInterface $additionalFilter An additional filter
     *
     * @return string The filtered content of the current asset
     */
    public function dump(FilterInterface $additionalFilter = null);

    /**
     * Returns the loaded content of the current asset.
     *
     * @return string The content
     */
    public function getContent();

    /**
     * Sets the content of the current asset.
     *
     * Filters can use this method to change the content of the asset.
     *
     * @param string $content The asset content
     */
    public function setContent($content);

    /**
     * Returns an absolute path or URL to the source asset's root directory.
     *
     * This value should be an absolute path to a directory in the filesystem,
     * an absolute URL with no path, or null.
     *
     * For example:
     *
     *  * '/path/to/web'
     *  * 'http://example.com'
     *  * null
     *
     * @return string|null The asset's root
     */
    public function getSourceRoot();

    /**
     * Returns the relative path for the source asset.
     *
     * This value can be combined with the asset's source root (if both are
     * non-null) to get something compatible with file_get_contents().
     *
     * For example:
     *
     *  * 'js/main.js'
     *  * 'main.js'
     *  * null
     *
     * @return string|null The source asset path
     */
    public function getSourcePath();

    /**
     * Returns the URL for the current asset.
     *
     * @return string|null A web URL where the asset will be dumped
     */
    public function getTargetPath();

    /**
     * Sets the URL for the current asset.
     *
     * @param string $targetPath A web URL where the asset will be dumped
     */
    public function setTargetPath($targetPath);

    /**
     * Returns the time the current asset was last modified.
     *
     * @return integer|null A UNIX timestamp
     */
<<<<<<< HEAD
    function getLastModified();

    /**
     * Returns an array of variable names for this asset.
     *
     * @return array
     */
    function getVars();

    /**
     * Sets the values for the asset's variables.
     *
     * @param array $values
     */
    function setValues(array $values);

    /**
     * Returns the current values for this asset.
     *
     * @return array an array of strings
     */
    function getValues();
=======
    public function getLastModified();
>>>>>>> 4ec1b4f2
}<|MERGE_RESOLUTION|>--- conflicted
+++ resolved
@@ -131,8 +131,7 @@
      *
      * @return integer|null A UNIX timestamp
      */
-<<<<<<< HEAD
-    function getLastModified();
+    public function getLastModified();
 
     /**
      * Returns an array of variable names for this asset.
@@ -154,7 +153,4 @@
      * @return array an array of strings
      */
     function getValues();
-=======
-    public function getLastModified();
->>>>>>> 4ec1b4f2
 }