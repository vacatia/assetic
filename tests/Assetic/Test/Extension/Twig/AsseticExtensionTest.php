--- conflicted
+++ resolved
@@ -185,7 +185,6 @@
         $this->assertStringEndsWith('.css', (string) $xml->asset[0]['url']);
     }
 
-<<<<<<< HEAD
     public function testVariables()
     {
         $this->valueSupplier->expects($this->once())
@@ -196,14 +195,14 @@
         $this->assertEquals(2, $xml->url->count());
         $this->assertEquals("js/7d0828c_foo_1.a.b.js", (string) $xml->url[0]);
         $this->assertEquals("js/7d0828c_variable_input.a_2.a.b.js", (string) $xml->url[1]);
-=======
+    }
+
     /**
      * @expectedException Twig_Error
      */
     public function testUnclosedTag()
     {
         $this->renderXml('unclosed_tag.twig');
->>>>>>> 680ab730
     }
 
     private function renderXml($name, $context = array())
