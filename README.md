--- conflicted
+++ resolved
@@ -78,11 +78,8 @@
  * `CssImportFilter`: inlines imported stylesheets
  * `CssMinFilter`: minifies CSS
  * `CssRewriteFilter`: fixes relative URLs in CSS assets when moving to a new URL
-<<<<<<< HEAD
  * `DartFilter`: compiles Javascript using dart2js
-=======
  * `EmberPrecompileFilter`: precompiles Handlebars templates into Javascript for use in the Ember.js framework
->>>>>>> 77d16688
  * `GoogleClosure\CompilerApiFilter`: compiles Javascript using the Google Closure Compiler API
  * `GoogleClosure\CompilerJarFilter`: compiles Javascript using the Google Closure Compiler JAR
  * `GssFilter`: compliles CSS using the Google Closure Stylesheets Compiler
@@ -103,14 +100,10 @@
  * `ScssphpFilter`: parses SCSS using scssphp
  * `SprocketsFilter`: Sprockets Javascript dependency management
  * `StylusFilter`: parses STYL into CSS
-<<<<<<< HEAD
  * `TypeScriptFilter`: parses TypeScript into Javascript
  * `UglifyCssFilter`: minifies CSS
  * `UglifyJs2Filter`: minifies Javascript
  * `UglifyJsFilter`: minifies Javascript
-=======
- * `TypeScriptFilter`: compiles TypeScript files into Javascript
->>>>>>> 77d16688
  * `Yui\CssCompressorFilter`: compresses CSS using the YUI compressor
  * `Yui\JsCompressorFilter`: compresses Javascript using the YUI compressor
 
